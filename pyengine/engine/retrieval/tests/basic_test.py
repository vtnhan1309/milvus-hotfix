# import numpy as np

# d = 64                           # dimension
# nb = 100000                      # database size
# nq = 10000                       # nb of queries
# np.random.seed(1234)             # make reproducible
# xb = np.random.random((nb, d)).astype('float32')
# xb[:, 0] += np.arange(nb) / 1000.
# xq = np.random.random((nq, d)).astype('float32')
# xq[:, 0] += np.arange(nq) / 1000.
#
# import faiss                    # make faiss available
#
# res = faiss.StandardGpuResources()  # use a single GPU
#
# ## Using a flat index
#
# index_flat = faiss.IndexFlatL2(d)  # build a flat (CPU) index
#
# # make it a flat GPU index
# gpu_index_flat = faiss.index_cpu_to_gpu(res, 0, index_flat)
#
# gpu_index_flat.add(xb)         # add vectors to the index
# print(gpu_index_flat.ntotal)
#
# k = 4                          # we want to see 4 nearest neighbors
# D, I = gpu_index_flat.search(xq, k)  # actual search
# print(I[:5])                   # neighbors of the 5 first queries
# print(I[-5:])                  # neighbors of the 5 last queries
#
#
# ## Using an IVF index
#
# nlist = 100
# quantizer = faiss.IndexFlatL2(d)  # the other index
# index_ivf = faiss.IndexIVFFlat(quantizer, d, nlist, faiss.METRIC_L2)
# # here we specify METRIC_L2, by default it performs inner-product search
#
# # make it an IVF GPU index
# gpu_index_ivf = faiss.index_cpu_to_gpu(res, 0, index_ivf)
#
# assert not gpu_index_ivf.is_trained
# gpu_index_ivf.train(xb)        # add vectors to the index
# assert gpu_index_ivf.is_trained
#
# gpu_index_ivf.add(xb)          # add vectors to the index
# print(gpu_index_ivf.ntotal)
#
# k = 4                          # we want to see 4 nearest neighbors
# D, I = gpu_index_ivf.search(xq, k)  # actual search
# print(I[:5])                   # neighbors of the 5 first queries
# print(I[-5:])


import numpy as np
import pytest

@pytest.mark.skip(reason="Not for pytest")
def basic_test():
    d = 64                           # dimension
    nb = 100000                      # database size
    nq = 10000                       # nb of queries
    np.random.seed(1234)             # make reproducible
    xb = np.random.random((nb, d)).astype('float32')
    xb[:, 0] += np.arange(nb) / 1000.
    xc = np.random.random((nb, d)).astype('float32')
    xc[:, 0] += np.arange(nb) / 1000.
    xq = np.random.random((nq, d)).astype('float32')
    xq[:, 0] += np.arange(nq) / 1000.

    import faiss                   # make faiss available
    index = faiss.IndexFlatL2(d)   # build the index
    print(index.is_trained)
    index.add(xb)                  # add vectors to the index
    print(index.ntotal)
    #faiss.write_index(index, "/tmp/faiss/tempfile_1")

<<<<<<< HEAD
writer = faiss.VectorIOWriter()
faiss.write_index(index, writer)
ar_data = faiss.vector_to_array(writer.data)
import pickle
pickle.dump(ar_data, open("/tmp/faiss/ser_1", "wb"))
index_3 = pickle.load("/tmp/faiss/ser_1")
=======
    writer = faiss.VectorIOWriter()
    faiss.write_index(index, writer)
    ar_data = faiss.vector_to_array(writer.data)
    import pickle
    pickle.dump(ar_data, open("/tmp/faiss/ser_1", "wb"))

    #index_3 = pickle.load("/tmp/faiss/ser_1")
>>>>>>> 9dac6381


    # index_2 = faiss.IndexFlatL2(d)   # build the index
    # print(index_2.is_trained)
    # index_2.add(xc)                  # add vectors to the index
    # print(index_2.ntotal)
    # faiss.write_index(index, "/tmp/faiss/tempfile_2")
    #
    # index_3 = faiss.read_index

    # k = 4                          # we want to see 4 nearest neighbors
    # D, I = index.search(xb[:5], k) # sanity check
    # print(I)
    # print(D)
    # D, I = index.search(xq, k)     # actual search
    # print(I[:5])                   # neighbors of the 5 first queries
    # print(I[-5:])                  # neighbors of the 5 last queries

if __name__ == '__main__':
    basic_test()<|MERGE_RESOLUTION|>--- conflicted
+++ resolved
@@ -74,15 +74,6 @@
     index.add(xb)                  # add vectors to the index
     print(index.ntotal)
     #faiss.write_index(index, "/tmp/faiss/tempfile_1")
-
-<<<<<<< HEAD
-writer = faiss.VectorIOWriter()
-faiss.write_index(index, writer)
-ar_data = faiss.vector_to_array(writer.data)
-import pickle
-pickle.dump(ar_data, open("/tmp/faiss/ser_1", "wb"))
-index_3 = pickle.load("/tmp/faiss/ser_1")
-=======
     writer = faiss.VectorIOWriter()
     faiss.write_index(index, writer)
     ar_data = faiss.vector_to_array(writer.data)
@@ -90,7 +81,6 @@
     pickle.dump(ar_data, open("/tmp/faiss/ser_1", "wb"))
 
     #index_3 = pickle.load("/tmp/faiss/ser_1")
->>>>>>> 9dac6381
 
 
     # index_2 = faiss.IndexFlatL2(d)   # build the index
